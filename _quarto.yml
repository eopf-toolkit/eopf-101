project:
  type: book

book:
  title: "ESA EOPF 101"
  author: ""
  date: ""
  search: true
  repo-url: https://github.com/
  page-navigation: true
  sidebar:
   search: true
   logo: "img/logos.png"
  page-footer: 
    left: "Development Seed, thriveGEO, SparkGeo"
    center: "License: Apache 2.0"
    right:
      - icon: github
        href: https://github.com/eopf-toolkit/eopf-101

  chapters:
    - index.qmd
    - part: "About EOPF"
      chapters:
        - 1_about_eopf.qmd
        - 1_about_cloudoptimized_formats.qmd
        - 1_overview_eopf_datasets.qmd
    - part: "About Zarr"
      chapters:
<<<<<<< HEAD
      #  - 2_what_is_zarr.qmd
=======
       - 2_what_is_zarr.qmd
>>>>>>> d8e69ab7
      #  - 2_benefits_for_EO.qmd
        - 2_zarr_struct_S1.ipynb
      #  - 2_zarr_struct_S2L2A.ipynb
    - part: "[COMING] EOPF and STAC"
 #     chapters: 
  #      - 3_subchapter_1.qmd
  #      - 3_subchapter_2.qmd
    - part: "[COMING] Tools to work with Zarr"
 #     chapters:
  #      - 1_zarr_julia.qmd
  #      - 2_zarr_qgis.qmd
  #      - 3_zarr_R.qmd
  #      - 4_titiler.qmd
    - part: "[COMING] EOPF in Action"
  #    chapters:
  #      - 1_case_study.qmd
  #      - 2_case_study.qmd
  #      - 3_case_study.qmd
    - glossary.qmd
    - references.qmd

execute:
  enabled: true

bibliography: references.bib

format:
  html:
    number-sections: false
    theme:
      - cosmo
      - brand
  pdf:
    documentclass: scrreprt<|MERGE_RESOLUTION|>--- conflicted
+++ resolved
@@ -27,13 +27,9 @@
         - 1_overview_eopf_datasets.qmd
     - part: "About Zarr"
       chapters:
-<<<<<<< HEAD
-      #  - 2_what_is_zarr.qmd
-=======
        - 2_what_is_zarr.qmd
->>>>>>> d8e69ab7
       #  - 2_benefits_for_EO.qmd
-        - 2_zarr_struct_S1.ipynb
+       - 2_zarr_struct_S1.ipynb
       #  - 2_zarr_struct_S2L2A.ipynb
     - part: "[COMING] EOPF and STAC"
  #     chapters: 
