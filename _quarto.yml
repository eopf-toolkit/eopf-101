--- conflicted
+++ resolved
@@ -49,22 +49,11 @@
   #      - 53_zarr_R.qmd
   #      - 54_titiler.qmd
     - part: "EOPF Zarr in Action"
-<<<<<<< HEAD
       chapters:
         - 61_sardinia_s2_tfci.ipynb
         - 62_sardinia_s3_lst.ipynb
         - 63_sardinia_dNBR.ipynb
-          # - 64_valencia
-=======
-      # chapters:
-      #   - part: "Wildfire in Sardinia 2025"
-      #     chapters:
-            # - 61_sardinia
-            # - 62_sardinia
-            # - 63_sardinia
-      chapters:
-      - 64_flood_mapping_valencia.ipynb
->>>>>>> 640de3da
+        - 64_flood_mapping_valencia.ipynb
     - glossary.qmd
     - references.qmd
 format:
