[build-system]
requires = ["setuptools>=67.0.0", "wheel"]
build-backend = "setuptools.build_meta"

[project]
name = "eopf-101"
version = "0.1.0"
description = "EOPF 101 - A toolkit for working with Sentinel data in Zarr format"
requires-python = ">=3.11"
readme = "README.md"
authors = [
    { name = "Emmanuel Mathot", email = "emmanuel@developmentseed.com" },
    { name = "Gisela Romero Candanedo" },
    { name = "Julia Wagemann" },
    { name = "Ciaran Sweet", email = "ciaran@developmentseed.org" },
    { name = "Felix Delattre", email = "felix@developmentseed.org" },
]
license = "MIT"
keywords = [
    "EOPF",
    "Sentinel",
    "Zarr",
    "Earth Observation",
    "Remote Sensing",
    "Data Science",
    "Geospatial",
    "Python",
    "Jupyter",
    "Data Analysis",
]

dependencies = [
    "jupyter>=1.1.1",
    "zarr>=3.1.1",
    "pystac>=1.13.0",
    "pystac-client",  # Renamed and version added
    "numpy>=2.3.1",
    "pandas>=2.0.2",
    "matplotlib>=3.10.3",
    "rioxarray>=0.14.1",
    "stackstac>=0.4.4",
    "xarray>=2024.5.0",      # Added
    "distributed>=2024.5.0", # Added
    "dask>=2024.5.0",        # A good practice to include with distributed
    "ipykernel>=6.23.1",
    "llvmlite>=0.44.0",
    "requests",
    "aiohttp",
    "nbstripout",
<<<<<<< HEAD
    "pyproj>=3.4.1",         # Added
    "cartopy>=0.22.0",       # Added
    "scikit-image>=0.21.0",  # Added
    "shapely>=2.0.1",        # Added
    "quarto>=0.1.0"
=======
    "s3fs",
    "sarsen",
    "xarray_sentinel",
    "earthpy",
    "dask[distributed]",
>>>>>>> 640de3da
]

[tool.setuptools]
packages = ["deployment", "img"]

[tool.setuptools.package-data]
"*" = ["*.png", "*.jpg", "*.PNG", "*.webp"]

[project.urls]
Homepage = "https://eopf-toolkit.github.io/eopf-101/"
Source = "https://github.com/eopf-toolkit/eopf-101"<|MERGE_RESOLUTION|>--- conflicted
+++ resolved
@@ -47,19 +47,16 @@
     "requests",
     "aiohttp",
     "nbstripout",
-<<<<<<< HEAD
     "pyproj>=3.4.1",         # Added
     "cartopy>=0.22.0",       # Added
     "scikit-image>=0.21.0",  # Added
     "shapely>=2.0.1",        # Added
     "quarto>=0.1.0"
-=======
     "s3fs",
     "sarsen",
     "xarray_sentinel",
     "earthpy",
     "dask[distributed]",
->>>>>>> 640de3da
 ]
 
 [tool.setuptools]
