--- conflicted
+++ resolved
@@ -41,19 +41,12 @@
   * [Access the EOPF Zarr STAC API with QGIS](./05_zarr_tools/52_eopf_stac_qgis.qmd)
 
 * **Chapter 6 - EOPF Zarr in Action**
-<<<<<<< HEAD
-  * [Fire in Sardinia 2025 - Part 1](/06_eopf_zarr_in_action/61_sardinia_s2_tfci.ipynb)
-  * [Fire in Sardinia 2025 - Part 2](/06_eopf_zarr_in_action/62_sardinia_s3_lst.ipynb)
-  * [Fire in Sardinia 2025 - Part 3](/06_eopf_zarr_in_action/63_sardinia_dNBR.ipynb)
-  * [Flood Mapping - Time Series Analysis in Valencia](/06_eopf_zarr_in_action/64_flood_mapping_valencia.ipynb)
-  * [Zarr Overviews - Part 1](/06_eopf_zarr_in_action/65_create_overviews.ipynb)
-  * [Zarr Overviews - Part 2](/06_eopf_zarr_in_action/66_use_overviews.ipynb)
-=======
   * [Fire in Sardinia 2025 - Part 1](./06_eopf_zarr_in_action/61_sardinia_s2_tfci.ipynb)
   * [Fire in Sardinia 2025 - Part 2](./06_eopf_zarr_in_action/62_sardinia_s3_lst.ipynb)
   * [Fire in Sardinia 2025 - Part 3](./06_eopf_zarr_in_action/63_sardinia_dNBR.ipynb)
   * [Flood Mapping - Time Series Analysis in Valencia](./06_eopf_zarr_in_action/64_flood_mapping_valencia.ipynb)
->>>>>>> e9dcd45a
+  * [Zarr Overviews - Part 1](./06_eopf_zarr_in_action/65_create_overviews.ipynb)
+  * [Zarr Overviews - Part 2](./06_eopf_zarr_in_action/66_use_overviews.ipynb)
 
 
 <h2>💡 How best to use EOPF 101 </h2>
