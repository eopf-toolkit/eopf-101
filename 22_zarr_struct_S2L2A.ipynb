--- conflicted
+++ resolved
@@ -396,18 +396,10 @@
    "id": "a80c1eb9",
    "metadata": {},
    "source": [
-<<<<<<< HEAD
     "As we are able to retrieve several items from the [EOPF Sentinel Zarr Samples Service STAC API](https://stac.browser.user.eopf.eodc.eu/), let us try the following:<br>\n",
     "\n",
     "### Task\n",
     "Go to the [Sentinel-2 Level-2A collection](https://stac.browser.user.eopf.eodc.eu/collections/sentinel-2-l2a) and:\n",
-=======
-    "As we are able to retrieve several items from the [EOPF Sentinel Zarr Samples Service STAC API](https://stac.browser.user.eopf.eodc.eu/), let us try the following:\n",
-    "<br>\n",
-    "\n",
-    "### Task\n",
-    "Visit the [Sentinel-2 Level-2A collection](https://stac.browser.user.eopf.eodc.eu/collections/sentinel-2-l2a) and:\n",
->>>>>>> c427f4e1
     "\n",
     "- Choose an item of interest.\n",
     "- Replicate the workflow and explore the item's metadata. When was it retrieved?\n",
